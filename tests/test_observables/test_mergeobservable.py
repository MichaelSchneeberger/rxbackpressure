import unittest

from rxbp.ack.ackimpl import continue_ack, Continue
from rxbp.observables.mergeobservable import MergeObservable
from rxbp.observerinfo import ObserverInfo
from rxbp.states.measuredstates.mergestates import MergeStates
from rxbp.states.measuredstates.terminationstates import TerminationStates
from rxbp.testing.testobservable import TestObservable
from rxbp.testing.testobserver import TestObserver
from rxbp.testing.testscheduler import TestScheduler


class TestMergeObservable(unittest.TestCase):
    def setUp(self):
        self.scheduler = TestScheduler()
        self.s1 = TestObservable()
        self.s2 = TestObservable()
        self.exception = Exception('test')

    def measure_state(self, obs: MergeObservable):
        return obs.state.get_measured_state(obs.termination_state)

    def measure_termination_state(self, obs: MergeObservable):
        return obs.termination_state.get_measured_state()

    def test_init_state(self):
        sink = TestObserver()
        obs = MergeObservable(self.s1, self.s2)
        obs.observe(ObserverInfo(sink))

        self.assertIsInstance(self.measure_termination_state(obs), TerminationStates.InitState)
        self.assertIsInstance(self.measure_state(obs), MergeStates.NoneReceived)

<<<<<<< HEAD
    def test_left_complete(self):
        """
                      s1.on_completed
        NoneReceived -----------------> NoneReceived
         InitState                   LeftCompletedState
        """

        sink = TestObserver()
        obs = MergeObservable(self.s1, self.s2)
        obs.observe(ObserverInfo(sink))

        self.s1.on_completed()

        self.assertFalse(sink.is_completed)
        self.assertIsInstance(self.measure_state(obs), MergeStates.NoneReceived)
        self.assertIsInstance(self.measure_termination_state(obs), TerminationStates.LeftCompletedState)

    def test_left_complete_to_both_complete(self):
        """
                      s1.on_completed
        NoneReceived -----------------> Stopped
        LeftCompletedState         BothCompletedState
        """

        sink = TestObserver()
        obs = MergeObservable(self.s1, self.s2)
        obs.observe(ObserverInfo(sink))

        self.s1.on_completed()
        self.s2.on_completed()

        self.assertIsInstance(self.measure_termination_state(obs), TerminationStates.BothCompletedState)
        self.assertIsInstance(self.measure_state(obs), MergeStates.Stopped)
        self.assertTrue(sink.is_completed)

    def test_left_complete_to_error_asynchronous_ack(self):
        sink = TestObserver(immediate_continue=0)
        obs = MergeObservable(self.s1, self.s2)
        obs.observe(ObserverInfo(sink))

        self.s1.on_completed()
        self.s2.on_error(self.exception)

        self.assertIsInstance(self.measure_termination_state(obs), TerminationStates.ErrorState)
        self.assertIsInstance(self.measure_state(obs), MergeStates.Stopped)
        self.assertEqual(self.exception, sink.exception)

=======
>>>>>>> 5091042c
    def test_emit_left_with_synchronous_ack(self):
        """
                      s1.on_next
        NoneReceived ------------> NoneReceived
         InitState                  InitState
        """

        sink = TestObserver()
        obs = MergeObservable(self.s1, self.s2)
        obs.observe(ObserverInfo(sink))

        self.s1.on_next_single(1)

        self.assertIsInstance(self.measure_termination_state(obs), TerminationStates.InitState)
        self.assertIsInstance(self.measure_state(obs), MergeStates.NoneReceived)
        self.assertEqual(sink.received, [1])

    def test_emit_right_with_synchronous_ack(self):
        """
                      s2.on_next
        NoneReceived ------------> NoneReceived
         InitState                  InitState
        """

        sink = TestObserver()
        obs = MergeObservable(self.s1, self.s2)
        obs.observe(ObserverInfo(sink))

        self.s2.on_next_single(2)

        self.assertIsInstance(self.measure_termination_state(obs), TerminationStates.InitState)
        self.assertIsInstance(self.measure_state(obs), MergeStates.NoneReceived)
        self.assertEqual(sink.received, [2])

    def test_left_complete_and_emit_right_with_synchronous_ack(self):
        """
                       s2.on_next
        NoneReceived ------------> NoneReceived
        LeftCompletedState       LeftCompletedState
        """

        sink = TestObserver()
        obs = MergeObservable(self.s1, self.s2)
        obs.observe(ObserverInfo(sink))

        self.s1.on_completed()
        self.s2.on_next_single(2)

        self.assertIsInstance(self.measure_termination_state(obs), TerminationStates.LeftCompletedState)
        self.assertIsInstance(self.measure_state(obs), MergeStates.NoneReceived)
        self.assertEqual(sink.received, [2])

    def test_emit_left_with_asynchronous_ack(self):
        """
                      s1.on_next
        NoneReceived ------------> NoneReceivedWaitAck
        """

        sink = TestObserver(immediate_continue=0)
        obs = MergeObservable(self.s1, self.s2)
        obs.observe(ObserverInfo(sink))

        left_ack = self.s1.on_next_single(1)

        self.assertIsInstance(self.measure_state(obs), MergeStates.NoneReceivedWaitAck)
        self.assertEqual(sink.received, [1])
        self.assertIsInstance(left_ack, Continue)

    def test_emit_right_with_asynchronous_ack(self):
        """
                      s2.on_next
        NoneReceived ------------> NoneReceivedWaitAck
        """

        sink = TestObserver(immediate_continue=0)
        obs = MergeObservable(self.s1, self.s2)
        obs.observe(ObserverInfo(sink))

        right_ack = self.s2.on_next_single(2)

        self.assertIsInstance(self.measure_state(obs), MergeStates.NoneReceivedWaitAck)
        self.assertEqual(sink.received, [2])
        self.assertIsInstance(right_ack, Continue)

    def test_none_received_to_left_received_with_asynchronous_ack(self):
        """
                             s1.on_next
        NoneReceivedWaitAck ------------> LeftReceived
        """

        sink = TestObserver(immediate_continue=0)
        obs = MergeObservable(self.s1, self.s2)
        obs.observe(ObserverInfo(sink))

        self.s1.on_next_single(1)
        left_ack = self.s1.on_next_single(1)

        self.assertIsInstance(self.measure_state(obs), MergeStates.LeftReceived)
        self.assertEqual(sink.received, [1])
        self.assertFalse(left_ack.has_value)

    def test_none_received_to_right_received_with_asynchronous_ack(self):
        """
                             s2.on_next
        NoneReceivedWaitAck ------------> RightReceived
        """

        sink = TestObserver(immediate_continue=0)
        obs = MergeObservable(self.s1, self.s2)
        obs.observe(ObserverInfo(sink))

        self.s1.on_next_single(2)
        left_ack = self.s1.on_next_single(2)

        self.assertIsInstance(self.measure_state(obs), MergeStates.LeftReceived)
        self.assertEqual(sink.received, [2])
        self.assertFalse(left_ack.has_value)

    def test_left_received_to_both_received_with_asynchronous_ack(self):
        """
                       s2.on_next
        LeftReceived ------------> BothReceivedContinueLeft
        """

        sink = TestObserver(immediate_continue=0)
        obs = MergeObservable(self.s1, self.s2)
        obs.observe(ObserverInfo(sink))

        self.s1.on_next_single(1)
        self.s1.on_next_single(1)
        right_ack = self.s2.on_next_single(2)

        self.assertIsInstance(self.measure_state(obs), MergeStates.BothReceivedContinueLeft)
        self.assertEqual(sink.received, [1])
        self.assertFalse(right_ack.has_value)

    def test_right_received_to_both_received_with_asynchronous_ack(self):
        """
                       s1.on_next
        RightReceived ------------> BothReceivedContinueRight
        """

        sink = TestObserver(immediate_continue=0)
        obs = MergeObservable(self.s1, self.s2)
        obs.observe(ObserverInfo(sink))

        self.s2.on_next_single(2)
        self.s2.on_next_single(2)
        left_ack = self.s1.on_next_single(1)

        self.assertIsInstance(self.measure_state(obs), MergeStates.BothReceivedContinueRight)
        self.assertEqual(sink.received, [2])
        self.assertFalse(left_ack.has_value)

    def test_acknowledge_non_received(self):
        """
                            ack.on_next
        NoneReceivedWaitAck ------------> NoneReceived
        """

        sink = TestObserver(immediate_continue=0)
        obs = MergeObservable(self.s1, self.s2)
        obs.observe(ObserverInfo(sink))

        self.s1.on_next_single(1)
        sink.ack.on_next(continue_ack)

        self.assertIsInstance(self.measure_state(obs), MergeStates.NoneReceived)
        self.assertEqual(sink.received, [1])

    def test_acknowledge_left_received(self):
        """
                      ack.on_next
        LeftReceived ------------> NoneReceivedWaitAck
        """

        sink = TestObserver(immediate_continue=0)
        obs = MergeObservable(self.s1, self.s2)
        obs.observe(ObserverInfo(sink))

        self.s1.on_next_single(1)
        left_ack = self.s1.on_next_single(1)
        sink.ack.on_next(continue_ack)

        self.assertIsInstance(self.measure_state(obs), MergeStates.NoneReceivedWaitAck)
        self.assertEqual(sink.received, [1, 1])
        self.assertIsInstance(left_ack.value, Continue)

    def test_acknowledge_both_received(self):
        """
                                  ack.on_next
        BothReceivedContinueLeft ------------> RightReceived
        """

        sink = TestObserver(immediate_continue=0)
        obs = MergeObservable(self.s1, self.s2)
        obs.observe(ObserverInfo(sink))

        self.s1.on_next_single(1)
        left_ack = self.s1.on_next_single(1)
        right_ack = self.s2.on_next_single(2)
        sink.ack.on_next(continue_ack)

        self.assertIsInstance(self.measure_state(obs), MergeStates.RightReceived)
        self.assertEqual(sink.received, [1, 1])
        self.assertIsInstance(left_ack.value, Continue)
        self.assertFalse(right_ack.has_value)

    def test_wait_ack_and_continue_with_asynchronous_ack(self):
        """
                 ack.on_next
        Stopped -------------> Stopped
        """

        sink = TestObserver(immediate_continue=0)
        obs = MergeObservable(self.s1, self.s2)
        obs.observe(ObserverInfo(sink))

        self.s1.on_next_single(1)
        self.s1.on_completed()
        self.s2.on_completed()
        sink.ack.on_next(continue_ack)

        self.assertIsInstance(self.measure_state(obs), MergeStates.Stopped)
        self.assertEqual(sink.received, [1])

    def test_left_complete(self):
        """
                      s1.on_completed
        NoneReceived -----------------> NoneReceived
         InitState                   LeftCompletedState
        """

        sink = TestObserver()
        obs = MergeObservable(self.s1, self.s2)
        obs.observe(ObserverInfo(sink))

        self.s1.on_completed()

        self.assertFalse(sink.is_completed)
        self.assertIsInstance(self.measure_state(obs), MergeStates.NoneReceived)
        self.assertIsInstance(self.measure_termination_state(obs), TerminationStates.LeftCompletedState)

    def test_left_complete_to_both_complete(self):
        """
                      s1.on_completed
        NoneReceived -----------------> Stopped
        LeftCompletedState         BothCompletedState
        """

        sink = TestObserver()
        obs = MergeObservable(self.s1, self.s2)
        obs.observe(ObserverInfo(sink))

        self.s1.on_completed()
        self.s2.on_completed()

        self.assertIsInstance(self.measure_termination_state(obs), TerminationStates.BothCompletedState)
        self.assertIsInstance(self.measure_state(obs), MergeStates.Stopped)
        self.assertTrue(sink.is_completed)

    def test_left_complete_to_error_asynchronous_ack(self):
        sink = TestObserver(immediate_coninue=0)
        obs = MergeObservable(self.s1, self.s2)
        obs.observe(ObserverInfo(sink))

        self.s1.on_completed()
        self.s2.on_error(self.exception)

        self.assertIsInstance(self.measure_termination_state(obs), TerminationStates.ErrorState)
        self.assertIsInstance(self.measure_state(obs), MergeStates.Stopped)
        self.assertEqual(self.exception, sink.exception)

    def test_left_complete_on_next_right(self):
        """
                      s1.on_completed
        NoneReceived -----------------> NoneReceived
         InitState                   LeftCompletedState
        """

        sink = TestObserver()
        obs = MergeObservable(self.s1, self.s2)
        obs.observe(ObserverInfo(sink))
        self.s1.on_completed()

        self.s2.on_next_single(1)

        self.assertEqual([1], sink.received)
        self.assertIsInstance(self.measure_state(obs), MergeStates.NoneReceived)
        self.assertIsInstance(self.measure_termination_state(obs), TerminationStates.LeftCompletedState)

    def test_left_complete_on_complete_right(self):
        """
                      s1.on_completed
        NoneReceived -----------------> NoneReceived
         InitState                   LeftCompletedState
        """

        sink = TestObserver()
        obs = MergeObservable(self.s1, self.s2)
        obs.observe(ObserverInfo(sink))
        self.s1.on_completed()
        self.s2.on_next_single(1)
        self.s2.on_completed()

        self.assertTrue(sink.is_completed)
        self.assertIsInstance(self.measure_state(obs), MergeStates.Stopped)
        self.assertIsInstance(self.measure_termination_state(obs), TerminationStates.BothCompletedState)

    def test_right_complete_on_async_ack(self):
        """
        """

        sink = TestObserver(immediate_coninue=0)
        obs = MergeObservable(self.s1, self.s2)
        obs.observe(ObserverInfo(sink))
        self.s1.on_completed()
        self.s2.on_next_single(1)
        ack = self.s2.on_next_single(2)

        self.s2.on_completed()
        sink.ack.on_next(continue_ack)

        self.assertEqual([1, 2], sink.received)
        self.assertTrue(sink.is_completed)

    def test_left_complete_on_async_ack2(self):
        """
        """

        sink = TestObserver(immediate_coninue=0)
        obs = MergeObservable(self.s1, self.s2)
        obs.observe(ObserverInfo(sink))
        self.s1.on_next_single(1)
        self.s1.on_next_single(2)
        ack = self.s2.on_next_single(11)

        self.s1.on_completed()
        sink.ack.on_next(continue_ack)
        sink.ack.on_next(continue_ack)

        self.assertEqual([1, 2, 11], sink.received)
        self.assertIsInstance(ack.value, Continue)<|MERGE_RESOLUTION|>--- conflicted
+++ resolved
@@ -31,56 +31,6 @@
         self.assertIsInstance(self.measure_termination_state(obs), TerminationStates.InitState)
         self.assertIsInstance(self.measure_state(obs), MergeStates.NoneReceived)
 
-<<<<<<< HEAD
-    def test_left_complete(self):
-        """
-                      s1.on_completed
-        NoneReceived -----------------> NoneReceived
-         InitState                   LeftCompletedState
-        """
-
-        sink = TestObserver()
-        obs = MergeObservable(self.s1, self.s2)
-        obs.observe(ObserverInfo(sink))
-
-        self.s1.on_completed()
-
-        self.assertFalse(sink.is_completed)
-        self.assertIsInstance(self.measure_state(obs), MergeStates.NoneReceived)
-        self.assertIsInstance(self.measure_termination_state(obs), TerminationStates.LeftCompletedState)
-
-    def test_left_complete_to_both_complete(self):
-        """
-                      s1.on_completed
-        NoneReceived -----------------> Stopped
-        LeftCompletedState         BothCompletedState
-        """
-
-        sink = TestObserver()
-        obs = MergeObservable(self.s1, self.s2)
-        obs.observe(ObserverInfo(sink))
-
-        self.s1.on_completed()
-        self.s2.on_completed()
-
-        self.assertIsInstance(self.measure_termination_state(obs), TerminationStates.BothCompletedState)
-        self.assertIsInstance(self.measure_state(obs), MergeStates.Stopped)
-        self.assertTrue(sink.is_completed)
-
-    def test_left_complete_to_error_asynchronous_ack(self):
-        sink = TestObserver(immediate_continue=0)
-        obs = MergeObservable(self.s1, self.s2)
-        obs.observe(ObserverInfo(sink))
-
-        self.s1.on_completed()
-        self.s2.on_error(self.exception)
-
-        self.assertIsInstance(self.measure_termination_state(obs), TerminationStates.ErrorState)
-        self.assertIsInstance(self.measure_state(obs), MergeStates.Stopped)
-        self.assertEqual(self.exception, sink.exception)
-
-=======
->>>>>>> 5091042c
     def test_emit_left_with_synchronous_ack(self):
         """
                       s1.on_next
@@ -343,7 +293,7 @@
         self.assertTrue(sink.is_completed)
 
     def test_left_complete_to_error_asynchronous_ack(self):
-        sink = TestObserver(immediate_coninue=0)
+        sink = TestObserver(immediate_continue=0)
         obs = MergeObservable(self.s1, self.s2)
         obs.observe(ObserverInfo(sink))
 
@@ -394,7 +344,7 @@
         """
         """
 
-        sink = TestObserver(immediate_coninue=0)
+        sink = TestObserver(immediate_continue=0)
         obs = MergeObservable(self.s1, self.s2)
         obs.observe(ObserverInfo(sink))
         self.s1.on_completed()
@@ -411,7 +361,7 @@
         """
         """
 
-        sink = TestObserver(immediate_coninue=0)
+        sink = TestObserver(immediate_continue=0)
         obs = MergeObservable(self.s1, self.s2)
         obs.observe(ObserverInfo(sink))
         self.s1.on_next_single(1)
