from rxbp.ack.ackimpl import continue_ack, Continue
from rxbp.observables.controlledzipobservable import ControlledZipObservable
from rxbp.observerinfo import ObserverInfo
from rxbp.states.measuredstates.controlledzipstates import ControlledZipStates
from rxbp.states.measuredstates.terminationstates import TerminationStates
from rxbp.testing.testcasebase import TestCaseBase
from rxbp.testing.testobservable import TestObservable
from rxbp.testing.testobserver import TestObserver
from rxbp.testing.testscheduler import TestScheduler


class TestControlledZipObservable(TestCaseBase):
    """
    """

    class Command:
        pass

    class Go(Command):
        pass

    class Stop(Command):
        pass

    def setUp(self):
        self.scheduler = TestScheduler()
        self.left = TestObservable()
        self.right = TestObservable()
        self.exception = Exception()

    def measure_state(self, obs: ControlledZipObservable):
        return obs.state.get_measured_state(obs.termination_state)

    def measure_termination_state(self, obs: ControlledZipObservable):
        return obs.termination_state.get_measured_state()

    def test_init_state(self):
        sink = TestObserver()
        obs = ControlledZipObservable(
            left=self.left, right=self.right, scheduler=self.scheduler,
            request_left=lambda l, r: l <= r,
            request_right=lambda l, r: r <= l,
            match_func=lambda l, r: l == r,
        )
        obs.observe(ObserverInfo(sink))

        self.assertIsInstance(self.measure_termination_state(obs), TerminationStates.InitState)
        self.assertIsInstance(self.measure_state(obs), ControlledZipStates.WaitOnLeftRight)

    def test_left_complete(self):
        """
                         s1.on_completed
        WaitOnLeftRight -----------------> Stopped
         InitState                   LeftCompletedState
        """

        sink = TestObserver()
        obs = ControlledZipObservable(
            left=self.left, right=self.right, scheduler=self.scheduler,
            request_left=lambda l, r: l <= r,
            request_right=lambda l, r: r <= l,
            match_func=lambda l, r: l == r,
        )
        obs.observe(ObserverInfo(sink))

        self.left.on_completed()

        self.assertIsInstance(self.measure_state(obs), ControlledZipStates.Stopped)
        self.assertIsInstance(self.measure_termination_state(obs), TerminationStates.LeftCompletedState)
        self.assertTrue(sink.is_completed)

    def test_wait_on_left_right_to_wait_on_right_with_synchronous_ack(self):
        """
                         s1.on_next
        WaitOnLeftRight ------------> WaitOnRight
         InitState                    InitState
        """

        sink = TestObserver()
        obs = ControlledZipObservable(
            left=self.left, right=self.right, scheduler=self.scheduler,
            request_left=lambda l, r: l <= r,
            request_right=lambda l, r: r <= l,
            match_func=lambda l, r: l == r,
        )
        obs.observe(ObserverInfo(sink))

        ack1 = self.left.on_next_single(1)

        self.assertIsInstance(self.measure_state(obs), ControlledZipStates.WaitOnRight)
        self.assertIsInstance(self.measure_termination_state(obs), TerminationStates.InitState)
        self.assertFalse(ack1.has_value)
        self.assertListEqual(sink.received, [])

    def test_wait_on_right_to_wait_on_left_right_with_synchronous_ack(self):
        """
                     s2.on_next
        WaitOnRight ------------> WaitOnLeftRight
        """

        sink = TestObserver()
        obs = ControlledZipObservable(
            left=self.left, right=self.right, scheduler=self.scheduler,
            request_left=lambda l, r: l <= r,
            request_right=lambda l, r: r <= l,
            match_func=lambda l, r: l == r,
        )
        obs.observe(ObserverInfo(sink))
        ack1 = self.left.on_next_single(1)

        ack2 = self.right.on_next_single(1)

        self.assertIsInstance(self.measure_state(obs), ControlledZipStates.WaitOnLeftRight)
        self.assertIsInstance(ack1.value, Continue)
        self.assertIsInstance(ack2, Continue)
        self.assertListEqual(sink.received, [(1, 1)])

    def test_wait_on_right_to_wait_on_right_with_synchronous_ack(self):
        """
                     s2.on_next
        WaitOnRight ------------> WaitOnLeftRight
        """

        sink = TestObserver()
        obs = ControlledZipObservable(
            left=self.left, right=self.right, scheduler=self.scheduler,
            request_left=lambda l, r: l <= r,
            request_right=lambda l, r: r <= l,
            match_func=lambda l, r: l == r,
        )
        obs.observe(ObserverInfo(sink))
        ack1 = self.left.on_next_single(2)

        ack2 = self.right.on_next_single(1)

        self.assertIsInstance(self.measure_state(obs), ControlledZipStates.WaitOnRight)
        self.assertFalse(ack1.has_value)
        self.assertIsInstance(ack2, Continue)
        self.assertListEqual(sink.received, [])

    def test_wait_on_right_to_wait_on_left_with_synchronous_ack(self):
        """
                     s2.on_next
        WaitOnRight ------------> WaitOnLeftRight
        """

        sink = TestObserver()
        obs = ControlledZipObservable(
            left=self.left, right=self.right, scheduler=self.scheduler,
            request_left=lambda l, r: l <= r,
            request_right=lambda l, r: r <= l,
            match_func=lambda l, r: l == r,
        )
        obs.observe(ObserverInfo(sink))
        ack1 = self.left.on_next_single(1)

        ack2 = self.right.on_next_single(2)

        self.assertIsInstance(self.measure_state(obs), ControlledZipStates.WaitOnLeft)
        self.assertIsInstance(ack1.value, Continue)
        self.assertFalse(ack2.has_value)
        self.assertListEqual(sink.received, [])

    def test_wait_on_right_to_wait_on_left_right_multiple_elem_with_synchronous_ack(self):
        """
                     s2.on_next
        WaitOnRight ------------> WaitOnLeftRight
        """

        sink = TestObserver()
        obs = ControlledZipObservable(
            left=self.left, right=self.right, scheduler=self.scheduler,
            request_left=lambda l, r: l <= r,
            request_right=lambda l, r: r <= l,
            match_func=lambda l, r: l == r,
        )
        obs.observe(ObserverInfo(sink))
        ack1 = self.left.on_next_list([1, 1, 2])

        ack2 = self.right.on_next_list([1, 2])

        self.assertIsInstance(self.measure_state(obs), ControlledZipStates.WaitOnLeftRight)
        self.assertIsInstance(ack1.value, Continue)
        self.assertIsInstance(ack2, Continue)
        self.assertListEqual(sink.received, [(1, 1), (2, 2)])

    def test_acknowledge_both(self):
        """
                        ack.on_next
        WaitOnRightLeft ------------> WaitOnRightLeft
        """

        sink = TestObserver(immediate_coninue=0)
        obs = ControlledZipObservable(
            left=self.left, right=self.right, scheduler=self.scheduler,
            request_left=lambda l, r: l <= r,
            request_right=lambda l, r: r <= l,
            match_func=lambda l, r: l == r,
        )
        obs.observe(ObserverInfo(sink))

        ack1 = self.left.on_next_list([1])
        ack2 = self.right.on_next_list([1])
        sink.ack.on_next(continue_ack)

        self.assertIsInstance(self.measure_state(obs), ControlledZipStates.WaitOnLeftRight)
        self.assertIsInstance(ack1.value, Continue)
        self.assertIsInstance(ack2.value, Continue)
        self.assertListEqual(sink.received, [(1, 1)])

    def test_left_complete_to_stopped(self):
        """
                    s2.on_next
        WaitOnRight ------------> Stopped
        LeftComplete              BothCompletedState
        """

        sink = TestObserver(immediate_coninue=0)
        obs = ControlledZipObservable(
            left=self.left, right=self.right, scheduler=self.scheduler,
            request_left=lambda l, r: l <= r,
            request_right=lambda l, r: r <= l,
            match_func=lambda l, r: l == r,
        )
        obs.observe(ObserverInfo(sink))
        self.left.on_next_list([1])
        self.left.on_completed()

        self.right.on_next_list([1])

        self.assertIsInstance(self.measure_termination_state(obs), TerminationStates.LeftCompletedState)
        self.assertIsInstance(self.measure_state(obs), ControlledZipStates.Stopped)
        self.assertListEqual(sink.received, [(1, 1)])

    def test_exception(self):
        """
                    ack.on_next
        WaitOnRight ------------> Stopped
        """

        sink = TestObserver(immediate_coninue=0)
        obs = ControlledZipObservable(
            left=self.left, right=self.right, scheduler=self.scheduler,
            request_left=lambda l, r: l <= r,
            request_right=lambda l, r: r <= l,
            match_func=lambda l, r: l == r,
        )
        obs.observe(ObserverInfo(sink))

        ack1 = self.left.on_next_list([1])
        self.right.on_error(self.exception)

        self.assertIsInstance(self.measure_state(obs), ControlledZipStates.Stopped)
        self.assertEqual(self.exception, sink.exception)

    def test_use_case_1_sync_ack(self):
        sink = TestObserver()
        obs = ControlledZipObservable(left=self.left, right=self.right, scheduler=self.scheduler,
                                      request_left=lambda l, r: True,
                                      request_right=lambda l, r: isinstance(l, self.Go),
                                      match_func=lambda l, r: True)
        obs.observe(ObserverInfo(sink))

        go = self.Go()
        stop = self.Stop()

        ack1 = self.left.on_next_iter([go, stop, stop, go])
        self.assertListEqual(sink.received, [])

        ack2 = self.right.on_next_iter([1, 2, 3])
        self.assertListEqual(sink.received, [(go, 1), (stop, 2), (stop, 2), (go, 2)])

    def test_use_case_1_async_ack(self):
<<<<<<< HEAD
        sink = TestObserver(immediate_continue=0)
        obs = ControlledZipObservable(left=self.s1, right=self.s2, scheduler=self.scheduler,
=======
        sink = TestObserver(immediate_coninue=0)
        obs = ControlledZipObservable(left=self.left, right=self.right, scheduler=self.scheduler,
>>>>>>> 5091042c
                                      request_left=lambda l, r: True,
                                      request_right=lambda l, r: isinstance(l, self.Go),
                                      match_func=lambda l, r: True)
        obs.observe(ObserverInfo(sink))

        go = self.Go()
        stop = self.Stop()

        ack1 = self.left.on_next_iter([go, stop])
        self.assertListEqual(sink.received, [])

        ack2 = self.right.on_next_iter([1, 2, 3])
        self.assertListEqual(sink.received, [(go, 1), (stop, 2)])

        sink.ack.on_next(continue_ack)
        self.assertTrue(ack1.has_value)

        ack3 = self.left.on_next_iter([stop, go])
        self.assertListEqual(sink.received, [(go, 1), (stop, 2), (stop, 2), (go, 2)])

        sink.ack.on_next(continue_ack)
        self.assertTrue(ack3.has_value)<|MERGE_RESOLUTION|>--- conflicted
+++ resolved
@@ -190,7 +190,7 @@
         WaitOnRightLeft ------------> WaitOnRightLeft
         """
 
-        sink = TestObserver(immediate_coninue=0)
+        sink = TestObserver(immediate_continue=0)
         obs = ControlledZipObservable(
             left=self.left, right=self.right, scheduler=self.scheduler,
             request_left=lambda l, r: l <= r,
@@ -215,7 +215,7 @@
         LeftComplete              BothCompletedState
         """
 
-        sink = TestObserver(immediate_coninue=0)
+        sink = TestObserver(immediate_continue=0)
         obs = ControlledZipObservable(
             left=self.left, right=self.right, scheduler=self.scheduler,
             request_left=lambda l, r: l <= r,
@@ -238,7 +238,7 @@
         WaitOnRight ------------> Stopped
         """
 
-        sink = TestObserver(immediate_coninue=0)
+        sink = TestObserver(immediate_continue=0)
         obs = ControlledZipObservable(
             left=self.left, right=self.right, scheduler=self.scheduler,
             request_left=lambda l, r: l <= r,
@@ -271,13 +271,8 @@
         self.assertListEqual(sink.received, [(go, 1), (stop, 2), (stop, 2), (go, 2)])
 
     def test_use_case_1_async_ack(self):
-<<<<<<< HEAD
-        sink = TestObserver(immediate_continue=0)
-        obs = ControlledZipObservable(left=self.s1, right=self.s2, scheduler=self.scheduler,
-=======
-        sink = TestObserver(immediate_coninue=0)
+        sink = TestObserver(immediate_continue=0)
         obs = ControlledZipObservable(left=self.left, right=self.right, scheduler=self.scheduler,
->>>>>>> 5091042c
                                       request_left=lambda l, r: True,
                                       request_right=lambda l, r: isinstance(l, self.Go),
                                       match_func=lambda l, r: True)
